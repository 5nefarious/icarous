--- conflicted
+++ resolved
@@ -258,19 +258,14 @@
 					if(vel < 0.5){
 						vel = 1;
 					}
-<<<<<<< HEAD
-					double distance = MissionPlan.point(i - 1).position().distanceH(nextWP);
-					
+
+					double distance = MissionPlan.point(count - 1).position().distanceH(nextWP);
 					if(distance < 0.01){
 						distance = MissionPlan.point(i - 1).position().distanceV(nextWP);
 						vel      = 1;
 					}
-					
-					wptime          = MissionPlan.time(i-1) + distance/vel;
-=======
-					double distance = MissionPlan.point(count - 1).position().distanceH(nextWP);
 					wptime          = MissionPlan.time(count-1) + distance/vel;
->>>>>>> 6faa4582
+
 					//System.out.println("Times:"+wptime);
 				}		     
 				MissionPlan.addNavPoint(new NavPoint(nextWP,wptime));
