--- conflicted
+++ resolved
@@ -62,14 +62,9 @@
     }
 }
 
-<<<<<<< HEAD
 
 SerialInterface::SerialInterface(char name[],int brate,int pbit,MAVLinkInbox *msgs)
 :Interface(msgs){
-=======
-// Serial Interface class definition
-SerialInterface::SerialInterface(char* name,int brate,int pbit){
->>>>>>> 725b0f1b
 
   portname = name;
   baudrate = brate;
@@ -171,28 +166,26 @@
     sock = socket(PF_INET, SOCK_DGRAM, IPPROTO_UDP);
 
     memset(&locAddr, 0, sizeof(locAddr));
-	locAddr.sin_family      = AF_INET;
-	locAddr.sin_addr.s_addr = INADDR_ANY;
-	locAddr.sin_port        = htons(inportno);
- 
-	/* Bind the socket to port 14551 - necessary to receive packets from qgroundcontrol */ 
-	if (-1 == bind(sock,(struct sockaddr *)&locAddr, sizeof(struct sockaddr)))
-    {
-		printf("error: bind failed");
-		close(sock);
-		exit(EXIT_FAILURE);
+    locAddr.sin_family      = AF_INET;
+    locAddr.sin_addr.s_addr = INADDR_ANY;
+    locAddr.sin_port        = htons(inportno);
+    
+    /* Bind the socket to port 14551 - necessary to receive packets from qgroundcontrol */ 
+    if (-1 == bind(sock,(struct sockaddr *)&locAddr, sizeof(struct sockaddr))){
+      printf("error: bind failed");
+      close(sock);
+      exit(EXIT_FAILURE);
     } 
-
-    if (fcntl(sock, F_SETFL, O_NONBLOCK | FASYNC) < 0)
-    {
-		printf("error setting nonblocking: %s\n");
-		close(sock);
-		exit(EXIT_FAILURE);
+    
+    if (fcntl(sock, F_SETFL, O_NONBLOCK | FASYNC) < 0){
+      printf("error setting nonblocking: %s\n");
+      close(sock);
+      exit(EXIT_FAILURE);
     }
- 
+    
     memset(&tagetAddr, 0, sizeof(targetAddr));
-	targetAddr.sin_family = AF_INET;
-	targetAddr.sin_addr.s_addr = inet_addr(targetip);
-	targetAddr.sin_port = htons(outportno);
-
+    targetAddr.sin_family      = AF_INET;
+    targetAddr.sin_addr.s_addr = inet_addr(targetip);
+    targetAddr.sin_port        = htons(outportno);
+    
 }