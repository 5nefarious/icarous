/**
 * Aircraft
 * Contact: Swee Balachandran (swee.balachandran@nianet.org)
 * 
 * 
 * Copyright (c) 2011-2016 United States Government as represented by
 * the National Aeronautics and Space Administration.  No copyright
 * is claimed in the United States under Title 17, U.S.Code. All Other
 * Rights Reserved.
 */
package gov.nasa.larcfm.ICAROUS;
import com.MAVLink.enums.*;
import com.MAVLink.common.*;
import com.MAVLink.icarous.*;
import gov.nasa.larcfm.Util.Plan;
import gov.nasa.larcfm.Util.Position;
import gov.nasa.larcfm.Util.ErrorLog;
import gov.nasa.larcfm.Util.ErrorReporter;


public class Aircraft implements ErrorReporter{

    public enum AP_MODE{
	ND,AUTO,GUIDED
    }

    public enum FLIGHT_STATE{
	IDLE, TAKEOFF, TAKEOFF_CLIMB, CRUISE, LAND, TERMINATE
    }
    
    public Interface apIntf;
    public Interface comIntf;

    public AircraftData FlightData;
    public FSAM fsam;
    public Mission mission;
    int MissionState;
    
    public FLIGHT_STATE state; // State machine state for Flight functionalities
    public AP_MODE apMode;    // Current AP mode

    
    public long timeStart;
    public long timeCurrent;
    public String timeLog;
    
    public ErrorLog error;

    private boolean landStart;
    
    public Aircraft(Interface ap_Intf,Interface com_Intf,AircraftData acData,Mission mc){
	
	apIntf           = ap_Intf;
	comIntf          = com_Intf;
	FlightData       = acData;
	mission          = mc;
	state            = FLIGHT_STATE.IDLE;
	apMode           = AP_MODE.ND;
	fsam             = new FSAM(this,mission);
	error            = new ErrorLog("Aircraft");
	timeStart        = System.nanoTime();
	timeLog          = String.format("%.3f",0.0f);
	landStart        = false;
	MissionState     = 0;
    }

    // Function to send commands to pixhawk
    public int SendCommand( int target_system,
			    int target_component,
			    int command,
			    int confirmation,
			    float param1,
			    float param2,
			    float param3,
			    float param4,
			    float param5,
			    float param6,
			    float param7){

	msg_command_long CommandLong  = new msg_command_long();
	
	CommandLong.target_system     = (short) target_system;
	CommandLong.target_component  = (short) target_component;
	CommandLong.command           = command;
	CommandLong.confirmation      = (short) confirmation;
	CommandLong.param1            = param1;
	CommandLong.param2            = param2;
	CommandLong.param3            = param3;
	CommandLong.param4            = param4;
	CommandLong.param5            = param5;
	CommandLong.param6            = param6;
	CommandLong.param7            = param7;
	
	apIntf.Write(CommandLong);

	try{
	    Thread.sleep(100);
	}catch(InterruptedException e){
	    System.out.println(e);
	}

	return CheckAcknowledgement();
    }

    public void SetYaw(double heading){

	SendCommand(0,0,MAV_CMD.MAV_CMD_CONDITION_YAW,0,
		    (float)heading,0,1,0,
		    0,0,0);
	
    }

    
    public int SetGPSPos(double lat,double lon, double alt){

	msg_set_position_target_global_int msg= new msg_set_position_target_global_int();

	msg.time_boot_ms     = 0;
	msg.target_system    = 0;
	msg.target_component = 0;
	msg.coordinate_frame = MAV_FRAME.MAV_FRAME_GLOBAL_RELATIVE_ALT;
	msg.type_mask        = 0b0000111111111000;
	msg.lat_int          = (int) (lat*1E7);
	msg.lon_int          = (int) (lon*1E7);
	msg.alt              = (float) alt;
	msg.vx               = 0;
	msg.vy               = 0;
	msg.vz               = 0;
	msg.afx              = 0;
	msg.afy              = 0;
	msg.afz              = 0;
	msg.yaw              = 0;
	msg.yaw_rate         = 0;

	apIntf.Write(msg);

	try{
	    Thread.sleep(100);
	}catch(InterruptedException e){
	    System.out.println(e);
	}

	return CheckAcknowledgement();

    }

    // Function to set mode
    public int SetMode(int modeid){

	msg_set_mode Mode = new msg_set_mode();
	Mode.target_system = (short) 0;
	Mode.base_mode     = (short) 1;
	Mode.custom_mode   = (long) modeid;

	apIntf.Write(Mode);

	try{
	    Thread.sleep(200);
	}catch(InterruptedException e){
	    System.out.println(e);
	}
	
	return CheckAcknowledgement();	
    }

    // Check acknowledgement
    public int CheckAcknowledgement(){

	short status;
	
	if(FlightData.Inbox.UnreadCmdAck()){
	    FlightData.Inbox.ReadCmdAck();

	    status = FlightData.Inbox.CommandAck().result;
	    
	    switch(status){

	    case MAV_CMD_ACK.MAV_CMD_ACK_OK:
		return 1;

	    case MAV_CMD_ACK.MAV_CMD_ACK_ERR_FAIL:
		error.addError("Command error: fail");
		return 0;

	    case MAV_CMD_ACK.MAV_CMD_ACK_ERR_ACCESS_DENIED:
		error.addError("Command error: access denied");
		return 0;

	    case MAV_CMD_ACK.MAV_CMD_ACK_ERR_NOT_SUPPORTED:
		error.addError("Command error: not supported");
		return 0;

	    case MAV_CMD_ACK.MAV_CMD_ACK_ERR_COORDINATE_FRAME_NOT_SUPPORTED:
		error.addError("Command error: frame not supported");
		return 0;

	    case MAV_CMD_ACK.MAV_CMD_ACK_ERR_COORDINATES_OUT_OF_RANGE:
		error.addError("Command error: coordinates out of range");
		return 0;

	    case MAV_CMD_ACK.MAV_CMD_ACK_ERR_X_LAT_OUT_OF_RANGE:
		error.addError("Command error: x lat out of range");
		return 0;

	    case MAV_CMD_ACK.MAV_CMD_ACK_ERR_Y_LON_OUT_OF_RANGE:
		error.addError("Command error: y lat out of range");
		return 0;

	    case MAV_CMD_ACK.MAV_CMD_ACK_ERR_Z_ALT_OUT_OF_RANGE:
		error.addError("Command error: z alt out of range");
		return 0;

	    case MAV_CMD_ACK.MAV_CMD_ACK_ENUM_END:
		error.addError("Command error: enum end");
		return 0;	       		
		
	    }
	   
	    
	}
	return 0;
    }
    
    public void EnableDataStream(int option){
	
	msg_heartbeat msg1 = new msg_heartbeat();
	
	msg1.type      = MAV_TYPE.MAV_TYPE_ONBOARD_CONTROLLER;
	msg1.autopilot = MAV_AUTOPILOT.MAV_AUTOPILOT_GENERIC;
	
	apIntf.Write(msg1);

	msg_request_data_stream req = new msg_request_data_stream();
	req.req_message_rate = 10;
	req.req_stream_id    = MAV_DATA_STREAM.MAV_DATA_STREAM_ALL;           ;
	req.start_stop       = (byte) option;
	req.target_system    = 0;
	req.target_component = 0;

	apIntf.Write(req);

	
    }
    
    public int PreFlight(){
	
	// Send flight plan to pixhawk
	synchronized(apIntf){
	    EnableDataStream(0);
	    FlightData.SendFlightPlanToAP(apIntf);
	    EnableDataStream(1);
	}
	
	return 1;
    }

    public int Flight(){

	float targetAlt        = (float)FlightData.CurrentFlightPlan.point(0).lla().alt();
	Position currPosition  = FlightData.acState.positionLast();
	
	timeCurrent            = System.nanoTime();
	timeLog                = String.format("%.3f",(double) (timeCurrent - timeStart)/1E9);
	FSAM_OUTPUT status;
	
	switch(state){

	case TAKEOFF:
		
	    // Set mode to guided
	    error.addWarning("[" + timeLog + "] MODE:GUIDED");
	    SetMode(4);
	    apMode = AP_MODE.GUIDED;
	    
	    // Arm the throttles
	    error.addWarning("[" + timeLog + "] CMD:ARM");
	    SendCommand(0,0,MAV_CMD.MAV_CMD_COMPONENT_ARM_DISARM,0,
			1,0,0,0,0,0,0);

	    error.addWarning("[" + timeLog + "] CMD:TAKEOFF");
	    // Takeoff at current location
	    error.addWarning("[ "+ timeLog + " ] ALT: "+targetAlt);
	    SendCommand(0,0,MAV_CMD.MAV_CMD_NAV_TAKEOFF,0,
			1,0,0,0, (float) currPosition.latitude(),
			(float) currPosition.longitude(),
			targetAlt);
	    
	    
	    state = FLIGHT_STATE.TAKEOFF_CLIMB;

	    break;

	case TAKEOFF_CLIMB:

	    // Switch to auto once targetAlt [m] is reached and start mission in auto mode
	    if( Math.abs(currPosition.alt() - targetAlt) < 0.5 ){
		error.addWarning("[" + timeLog + "] MODE:AUTO");
		state = FLIGHT_STATE.CRUISE;
		SetMode(3);
		apMode = AP_MODE.AUTO;
		
		// Set speed
<<<<<<< HEAD
		float speed = GetSpeed();			        
		error.addWarning("[" + timeLog + "] CMD:SPEED CHANGE TO "+speed+" m/s");
		SendCommand(0,0,MAV_CMD.MAV_CMD_DO_CHANGE_SPEED,0,
			    1,speed,0,0,0,0,0);
		FlightData.FP_nextWaypoint++;
=======
		error.addWarning("[" + timeLog + "] CMD:SPEED CHANGE");
		error.addWarning("[" + timeLog + "] CMD:SPEED CHANGE");
		SendCommand(0,0,MAV_CMD.MAV_CMD_DO_CHANGE_SPEED,0,
			    1,2.0f,0,0,0,0,0);

		
>>>>>>> 109216de
	    }
	    

	    break;

	case CRUISE:
	    	    
	    // Check for conflicts and determine mode
	    status = fsam.Monitor();

	    if(status == FSAM_OUTPUT.CONFLICT){
		fsam.Resolve();
	    }
	    else if(status == FSAM_OUTPUT.NOOP){
		mission.Execute(this);
	    }

	    if((FlightData.FP_nextWaypoint >= FlightData.FP_numWaypoints)){
		state = FLIGHT_STATE.LAND;
	    }
		
	    break;

	case LAND:

	    if(!landStart){
		// Set mode to guided
		error.addWarning("[" + timeLog + "] MSG: Landing started");
		error.addWarning("[" + timeLog + "] MODE:GUIDED");
		SetMode(4);
		apMode = AP_MODE.GUIDED;
	    
		SendCommand(0,0,MAV_CMD.MAV_CMD_NAV_LAND,0,
			    6.0f,0,0,0,
			    (float) currPosition.latitude(),
			    (float) currPosition.longitude(),
			    (float) currPosition.alt());

		landStart = true;
	    
	    }

	    if(currPosition.alt() < 6.0){
		state =FLIGHT_STATE.TERMINATE;
		
	    }
	    
	    	    
	    break;

	case TERMINATE:
	    return 1;
	
	}// end switch

	return 0;
	
	
    }//end Flight()

    public synchronized int GetAircraftState(){
	switch(state){

	case IDLE:
	    return 0;
	    
	case TAKEOFF:
	    return 1;

	case TAKEOFF_CLIMB:
	    return 2;
	    
	case CRUISE:
	    return 3;
	    
	case LAND:
	    return 4;

	default:
	    return -1;
	}
    }

    public float GetSpeed(){

	Plan CurrentFlightPlan = FlightData.CurrentFlightPlan;
	
	float speed = (float)(CurrentFlightPlan.pathDistance(FlightData.FP_nextWaypoint)/
				      CurrentFlightPlan.getTime(FlightData.FP_nextWaypoint+1));

	System.out.println("distance: "+ CurrentFlightPlan.pathDistance(FlightData.FP_nextWaypoint));
	System.out.println("time: "+CurrentFlightPlan.getTime(FlightData.FP_nextWaypoint+1)); 

	return speed;
    }
    
    
    
    public int Terminate(){

	return 1;
    }

    public boolean hasError() {
	return error.hasError();
    }
    
    public boolean hasMessage() {
	return error.hasMessage();
    }
    
    public String getMessage() {
	return error.getMessage();
    }
    
    public String getMessageNoClear() {
	return error.getMessageNoClear();
    }

    

}<|MERGE_RESOLUTION|>--- conflicted
+++ resolved
@@ -300,20 +300,13 @@
 		apMode = AP_MODE.AUTO;
 		
 		// Set speed
-<<<<<<< HEAD
+
 		float speed = GetSpeed();			        
 		error.addWarning("[" + timeLog + "] CMD:SPEED CHANGE TO "+speed+" m/s");
 		SendCommand(0,0,MAV_CMD.MAV_CMD_DO_CHANGE_SPEED,0,
 			    1,speed,0,0,0,0,0);
 		FlightData.FP_nextWaypoint++;
-=======
-		error.addWarning("[" + timeLog + "] CMD:SPEED CHANGE");
-		error.addWarning("[" + timeLog + "] CMD:SPEED CHANGE");
-		SendCommand(0,0,MAV_CMD.MAV_CMD_DO_CHANGE_SPEED,0,
-			    1,2.0f,0,0,0,0,0);
-
-		
->>>>>>> 109216de
+
 	    }
 	    
 
