/**
 * Flight Safety Assessment and Management (FSAM)
 * Contact: Swee Balachandran (swee.balachandran@nianet.org)
 * 
 * 
 * Copyright (c) 2011-2016 United States Government as represented by
 * the National Aeronautics and Space Administration.  No copyright
 * is claimed in the United States under Title 17, U.S.Code. All Other
 * Rights Reserved.
 */
package gov.nasa.larcfm.ICAROUS;

import java.util.*;
import java.lang.*;
import com.MAVLink.common.*;

import gov.nasa.larcfm.Util.Plan;
import gov.nasa.larcfm.Util.AircraftState;
import gov.nasa.larcfm.Util.Position;
import gov.nasa.larcfm.Util.NavPoint;

enum FSAM_OUTPUT{
	CONFLICT,NOOP
}

enum RESOLVE_STATE{

    COMPUTE, EXECUTE, MONITOR, JOIN, NOOP
}

enum EXECUTE_STATE{
    START, SEND_COMMAND, AWAIT_COMPLETION, COMPLETE
}

public class FSAM{

    Aircraft UAS;
    AircraftData FlightData;
    MAVLinkMessages Inbox;
    Mission mission;
    Interface apIntf;
    double distance2WP;
    double heading2WP;

    long timeEvent1;
    long timeElapsed;
    FSAM_OUTPUT output;

    List<Conflict> conflictList;
    
    Plan ResolutionPlan;
    
    int currentResolutionLeg;
    RESOLVE_STATE rState;
    EXECUTE_STATE executeState;

    boolean FenceKeepInConflict;
    boolean FenceKeepOutConflict;
    boolean TrafficConflict;
    boolean FlightPlanConflict;
    boolean GotoNextWP;
    
    public FSAM(Aircraft ac,Mission ms){
	UAS = ac;
	FlightData = ac.FlightData;
	Inbox   = FlightData.Inbox;
	mission = ms;
	timeEvent1 = 0;
	timeElapsed = 0;
	apIntf = ac.apIntf;
	conflictList   = new ArrayList<Conflict>();
	ResolutionPlan = new Plan();
	rState = RESOLVE_STATE.NOOP;
	executeState = EXECUTE_STATE.COMPLETE;
	FenceKeepInConflict   = false;
	FenceKeepOutConflict  = false;
	TrafficConflict          = false;
	FlightPlanConflict       = false;
	int currentResolutionLeg = 0;
    }

    public FSAM_OUTPUT Monitor(){

	Plan FlightPlan       = FlightData.CurrentFlightPlan;
	AircraftState acState = FlightData.acState;

	
	long timeCurrent    = UAS.timeCurrent;
	timeElapsed         = timeCurrent - timeEvent1;
	
	if(timeEvent1 == 0){
	    timeEvent1 = UAS.timeStart;
	}

	//Get distance to next waypoint
	Position wp         = FlightPlan.point(FlightData.FP_nextWaypoint).position();
	Position currentPos = acState.positionLast();
	
	double distance2WP  = currentPos.distanceH(wp);
	
	
	// Check for geofence resolutions.
	CheckGeoFences();
	
	// Check for deviation from prescribed flight profile.

	    
	// Check for conflicts from DAIDALUS against other traffic.


	// Check mission progress.
	if(timeElapsed > 5E9){
	    timeEvent1 = timeCurrent;      
	    //System.out.format("Distance to next waypoint: %2.2f \n",distance);	   
	}
	
	if(CheckMissionItemReached()){
	    System.out.println("Reached waypoint");
	    FlightData.FP_nextWaypoint++;
	}
	
	if(conflictList.size() > 0){
	    if(rState == RESOLVE_STATE.NOOP){
		rState = RESOLVE_STATE.COMPUTE;
	    }
	    
	    return FSAM_OUTPUT.CONFLICT;	    
	}
	else
	    return FSAM_OUTPUT.NOOP;
	
    }

    public int Resolve(){

	int status;
	Plan CurrentFP = FlightData.CurrentFlightPlan;
	
	switch(rState){

	case COMPUTE:
	    
	    if(FenceKeepInConflict){
		GeoFence GF = conflictList.get(0).fence;		
		NavPoint wp = new NavPoint(GF.SafetyPoint,0);
		System.out.println("Safe position:"+GF.SafetyPoint.toString());
		ResolutionPlan.add(wp);

		NavPoint nextWP = CurrentFP.point(FlightData.FP_nextWaypoint);
		if(!GF.CheckWaypointFeasibility(wp.position(),nextWP.position())){
		    GotoNextWP = true;
		    System.out.println("Goto next waypoint after resolution");
		}else{
		    GotoNextWP = false;
		}
		
	    }
	    
	    rState       = RESOLVE_STATE.EXECUTE;
	    executeState = EXECUTE_STATE.START;
	    
	    break;

	case EXECUTE:

	    if( executeState != EXECUTE_STATE.COMPLETE ){
		ExecuteResolution();
	    }
	    else{
		rState = RESOLVE_STATE.JOIN;
	    }
	    
	    break;

	case JOIN:


	    Iterator Itr = conflictList.iterator();
	    while(Itr.hasNext()){
		Conflict cf = (Conflict) Itr.next();
		Itr.remove();
	    }
	    
	    System.out.println("Remove conflicts:"+conflictList.size());

	    if(GotoNextWP){
		msg_mission_set_current msgMission = new msg_mission_set_current();
		msgMission.target_system     = 0;
		msgMission.target_component  = 0;
		msgMission.seq               = 3;	    

		
		UAS.apIntf.Write(msgMission);
	    }
	    
	    UAS.SetMode(3);

	    rState = RESOLVE_STATE.NOOP;
	    
	    break;

	case NOOP:

	    break;
	    
	}
	
	return 0;
    }

    public boolean CheckMissionItemReached(){

	boolean reached = false;
	
	if(Inbox.UnreadMissionItemReached()){
	    Inbox.ReadMissionItemReached();
	    reached = true;
	}


	return reached;	
    }

    public boolean CheckAPHeartBeat(){

	FlightData.Inbox.ReadHeartbeat_AP();
	
	apIntf.SetTimeout(5000);
	FlightData.Inbox.decode_message(apIntf.Read());
	apIntf.SetTimeout(0);
		

	if(FlightData.Inbox.UnreadHeartbeat_AP()){
	    return true;
	}
	else{
	    return false;
	}
	
    }

    public void CheckGeoFences(){

	for(int i=0;i< FlightData.fenceList.size();i++){
	    GeoFence GF = (GeoFence) FlightData.fenceList.get(i);
	    GF.CheckViolation(FlightData.acState.positionLast());

	    Conflict cf;

	    FenceKeepInConflict  = false;
	    FenceKeepOutConflict = false;

	    if(GF.hconflict || GF.vconflict){
		
		if(GF.Type == 0){
		    cf = new Conflict(PRIORITY_LEVEL.MEDIUM,CONFLICT_TYPE.KEEP_IN,GF);
		    FenceKeepInConflict = true;
		}
		else{
		    cf = new Conflict(PRIORITY_LEVEL.MEDIUM,CONFLICT_TYPE.KEEP_OUT,GF);
		    FenceKeepOutConflict = true;
		}
		Conflict.AddConflictToList(conflictList,cf);
		
	    }
	}
	
    }


    public void ExecuteResolution(){	
	
	switch(executeState){

	case START:
	    UAS.SetMode(4);

	    try{
		Thread.sleep(500);
	    }
	    catch(InterruptedException e){
		System.out.println(e);
	    }
	    
	    currentResolutionLeg = 0;
	    executeState = EXECUTE_STATE.SEND_COMMAND;
	    break;
	    
	case SEND_COMMAND:

	    NavPoint wp = ResolutionPlan.point(currentResolutionLeg);
	    UAS.SetGPSPos(wp.lla().latitude(),wp.lla().longitude(),wp.alt());
	    executeState = EXECUTE_STATE.AWAIT_COMPLETION;
	    break;
	    
	case AWAIT_COMPLETION:
	    

<<<<<<< HEAD
	    if(dist[0]*1000 < 1){
=======
	    Position pos   = ResolutionPlan.point(currentResolutionLeg).position();
	    double dist    = pos.distanceH(UAS.FlightData.acState.positionLast());

	    if(dist < 1){
>>>>>>> 7d43f1c8
		System.out.println("Reached safe position");
		currentResolutionLeg = currentResolutionLeg + 1;
		if(currentResolutionLeg < ResolutionPlan.size()){
		    executeState = EXECUTE_STATE.SEND_COMMAND;
		}
		else{
		    executeState = EXECUTE_STATE.COMPLETE;
		}
	    }
	    
	    break;
	    
	    
	case COMPLETE:

	    ResolutionPlan.clear();

	    
	    break;
	}//end switch case


    }//end function

    
}<|MERGE_RESOLUTION|>--- conflicted
+++ resolved
@@ -295,15 +295,11 @@
 	    
 	case AWAIT_COMPLETION:
 	    
-
-<<<<<<< HEAD
-	    if(dist[0]*1000 < 1){
-=======
 	    Position pos   = ResolutionPlan.point(currentResolutionLeg).position();
 	    double dist    = pos.distanceH(UAS.FlightData.acState.positionLast());
 
 	    if(dist < 1){
->>>>>>> 7d43f1c8
+
 		System.out.println("Reached safe position");
 		currentResolutionLeg = currentResolutionLeg + 1;
 		if(currentResolutionLeg < ResolutionPlan.size()){
